{
 "cells": [
  {
   "cell_type": "code",
   "execution_count": 1,
   "id": "bc8ad4af-40f0-4572-a395-4b3275ef34da",
   "metadata": {},
   "outputs": [],
   "source": [
    "import pandas as pd"
   ]
  },
  {
   "cell_type": "code",
<<<<<<< HEAD
   "execution_count": null,
=======
   "execution_count": 4,
>>>>>>> fe37c1ba
   "id": "51492db4-3415-4500-bf30-71f4687f8364",
   "metadata": {},
   "outputs": [
    {
     "ename": "FileNotFoundError",
"evalue": "[Errno 2] No such file or directory: 'Datasets/Crops_data.csv'",

     "output_type": "error",
     "traceback": [
      "\u001b[1;31m---------------------------------------------------------------------------\u001b[0m",
      "\u001b[1;31mFileNotFoundError\u001b[0m                         Traceback (most recent call last)",
"evalue": "[Errno 2] No such file or directory: 'Datasets/Crops_data.csv'"

     ]
    }
   ],
   "source": [
    "df = pd.read_csv(r'C:\\Users\\devin\\AI-agriculture-yield-prediction\\Datasets\\Crops_data.csv')"
   ]
  },
  {
   "cell_type": "code",
   "execution_count": null,
   "id": "ecd6e7e7-67d5-46b6-a346-8f06e22f835a",
   "metadata": {},
   "outputs": [],
   "source": [
    "df_rice = df[['Year','State Name','Dist Name','RICE AREA (1000 ha)','RICE PRODUCTION (1000 tons)','RICE YIELD (Kg per ha)']].copy()\n",
    "df_rice.head(3)"
   ]
  },
  {
   "cell_type": "code",
   "execution_count": null,
   "id": "e8516063-ad09-4ae4-85b5-2b99fc445ab9",
   "metadata": {},
   "outputs": [],
   "source": [
    "df_rice.isnull().sum()"
   ]
  },
  {
   "cell_type": "code",
   "execution_count": null,
   "id": "1faab2fb-5c7d-46af-94d5-edc18daa72ff",
   "metadata": {},
   "outputs": [],
   "source": [
    "df_rice['State Name'].unique()"
   ]
  },
  {
   "cell_type": "code",
   "execution_count": null,
   "id": "942ab2ac-f960-40b2-84be-62163fa4162b",
   "metadata": {},
   "outputs": [],
   "source": [
    "from sklearn.preprocessing import LabelEncoder\n",
    "le =  LabelEncoder()\n",
    "df_rice['State_en'] = le.fit_transform(df_rice['State Name'])\n",
    "df_rice.head(3)"
   ]
  },
  {
   "cell_type": "code",
   "execution_count": null,
   "id": "4c44e7dd-a8b8-4440-b7e3-30027dbbf9f7",
   "metadata": {},
   "outputs": [],
   "source": [
    "df_rice.to_csv(r'C:\\Users\\devin\\AI-agriculture-yield-prediction\\Datasets\\rice_data.csv')"
   ]
  },
  {
   "cell_type": "code",
   "execution_count": null,
   "id": "9cd26ded-1cb6-4388-b7b3-fd2849761373",
   "metadata": {},
   "outputs": [],
   "source": []
  }
 ],
 "metadata": {
  "kernelspec": {
   "display_name": "Python 3 (ipykernel)",
   "language": "python",
   "name": "python3"
  },
  "language_info": {
   "codemirror_mode": {
    "name": "ipython",
    "version": 3
   },
   "file_extension": ".py",
   "mimetype": "text/x-python",
   "name": "python",
   "nbconvert_exporter": "python",
   "pygments_lexer": "ipython3",
"version": "3.12.7"

  }
 },
 "nbformat": 4,
 "nbformat_minor": 5
}<|MERGE_RESOLUTION|>--- conflicted
+++ resolved
@@ -12,11 +12,7 @@
   },
   {
    "cell_type": "code",
-<<<<<<< HEAD
-   "execution_count": null,
-=======
    "execution_count": 4,
->>>>>>> fe37c1ba
    "id": "51492db4-3415-4500-bf30-71f4687f8364",
    "metadata": {},
    "outputs": [
